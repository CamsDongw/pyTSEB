{
 "cells": [
  {
   "cell_type": "markdown",
   "metadata": {},
   "source": [
    "# Summary\n",
    "In this notebook we will setup a *TSEB* model to run a single image using local meteorological data.\n",
    "\n",
    "\n",
    "# TSEB setup\n",
    "The main input data consists on any *GDAL* compatible raster image containing the radiometric temperature(s). Depending on the TSEB model to run:\n",
    "\n",
    "- Priestley-Taylor TSEB (**TSEB-PT**): 1st band with the radiometric surface temperature (Celsius)\n",
    "- Dual-Time Difference TSEB (**DTD**): 1st band with the radiometric surface temperature around noon. 2nd band with radiometric surface temperature around sunrise (Celsius)\n",
    "- Composite temperatures TSEB( **TSEB-2T**): 1st band with  canopy temperature. 2nd band with soil temperature(Celsius)\n",
    "\n",
    "You can add additional images for Leaf Area Index, View Zenith Angle (degrees), Fractional cover, Canopy height (m), Canopy Width to Height ratio, Green fraction, and a Processing mask. For all these inputs, you can type a constant value to be applied in the whole scene (i.e. use any constant value in the mask to run *TSEB* in all the pixels.\n",
    "\n",
    "## Select the input and output filles and then fill all the information in each tab. \n",
    "You can press the *Load Configuration File* button to load a configuration text file which will upload all its information in the corresponding cell. \n",
    "\n",
    "You can also press the *Save Configuration File* button to save the configuration in a text file which could be used in further runs"
   ]
  },
  {
   "cell_type": "code",
   "execution_count": 1,
   "metadata": {
    "collapsed": false
   },
   "outputs": [],
   "source": [
    "import pyTSEB\n",
    "setup=pyTSEB.PyTSEB() # Create the setup instance from the PyTSEB class object\n",
    "setup.LocalImageWidget() # Load the TSEB configuration Widget"
   ]
  },
  {
   "cell_type": "markdown",
   "metadata": {
    "collapsed": false,
    "scrolled": true
   },
   "source": [
    "# Run TSEB\n",
    "Once TSEB is configured we will parse all the information in the widgets to run TSEB. A progress bar will show up and once done it will save two GeoTiff files:\n",
    "\n",
    "- < Main Output File > whose name will be the one in the cell *Output File* will contain the bulk estimated fluxes:\n",
    "    1. Sensible heat flux (W m-2)\n",
    "    2. Latent heat flux (W m-2)\n",
    "    3. Net radiation (W m-2)\n",
    "    4. Soil heat flux (W m-2)\n",
    "\n",
    "\n",
    "- < Ancillary Output File > with the same name as the main input file with the suffix *_ancillary* added, will contain ancillary information from TSEB:\n",
    "    1. Canopy sensible heat flux (W m-2)\n",
    "    2. Canopy latent heat flux (W m-2)\n",
    "    3. Evapotrasnpiration partitioning (canopy LE/total LE)\n",
    "    4. Canopy temperature (K)\n",
    "    5. Soil temperature (K)\n",
    "    6. Net shortwave radiation (W m-2)\n",
    "    7. Net longwave radiation (W m-2)\n",
    "    8. Friction velocity (m s-1)\n",
    "    9. Monin-Obukhov lenght (m)"
   ]
  },
  {
   "cell_type": "code",
<<<<<<< HEAD
   "execution_count": 2,
   "metadata": {
    "collapsed": false
   },
   "outputs": [
    {
     "name": "stdout",
     "output_type": "stream",
     "text": [
      "Error reading LST file ./Input/ExampleImage_Trad_pm_am.tif\n"
     ]
    }
   ],
=======
   "execution_count": null,
   "metadata": {
    "collapsed": false
   },
   "outputs": [],
>>>>>>> d96f38c9
   "source": [
    "# Get the data from the widgets\n",
    "setup.GetDataTSEBWidgets(True)\n",
    "# Run TSEB\n",
    "setup.RunTSEBLocalImage()"
   ]
  },
  {
   "cell_type": "markdown",
   "metadata": {
    "collapsed": true
   },
   "source": [
    "# Display results\n",
    "Now we can open the image and display the TSEB outputs"
   ]
  },
  {
   "cell_type": "code",
   "execution_count": null,
   "metadata": {
    "collapsed": false
   },
   "outputs": [],
   "source": [
    "# Change to have a different colour stretch\n",
    "high_flux=600 # Maximum flux value in the display\n",
    "low_flux=0 # Minimum flux value in the display\n",
    "\n",
    "from bokeh.plotting import *\n",
    "from bokeh.palettes import RdYlBu11 as colortable\n",
    "from bokeh.models.mappers import LinearColorMapper\n",
    "from bokeh.io import output_notebook\n",
    "import numpy as np\n",
    "import gdal\n",
    "output_notebook()\n",
    "# Open the file\n",
    "fid=gdal.Open(setup.OutputFile,gdal.GA_ReadOnly)\n",
    "geo=fid.GetGeoTransform()\n",
    "# Get lower left coordinate\n",
    "dx=geo[2]\n",
    "dy=geo[5]\n",
    "rows=fid.RasterYSize\n",
    "cols=fid.RasterXSize\n",
    "Xs=[geo[0]+col*dx for col in range(cols)]\n",
    "Ys=[geo[3]+row*dy for row in range(rows)]\n",
    "# read each band and store the arrays\n",
    "H=fid.GetRasterBand(1).ReadAsArray()\n",
    "LE=fid.GetRasterBand(2).ReadAsArray()\n",
    "Rn=fid.GetRasterBand(3).ReadAsArray()\n",
    "G=fid.GetRasterBand(4).ReadAsArray()\n",
    "del fid\n",
    "colortable=list(reversed(colortable))\n",
    "map_LE=LinearColorMapper(palette=colortable,high=high_flux,low=low_flux)\n",
    "\n",
    "# Setup the figure\n",
    "s1= figure(title=\"H\",plot_width=cols, plot_height=rows, x_range=[0, cols], y_range=[0, rows])\n",
    "s1.axis.visible = None\n",
    "s1.image(image=[H],x=[0],y=[0],dw=cols,dh=rows,color_mapper=map_LE)\n",
    "s2= figure(title=\"LE\",plot_width=cols, plot_height=rows, x_range=s1.x_range, y_range=s1.y_range)\n",
    "s2.axis.visible = None\n",
    "s2.image(image=[LE],x=[0],y=[0],dw=[cols],dh=[rows],color_mapper=map_LE)\n",
    "s3= figure(title=\"Rn\",plot_width=cols, plot_height=rows, x_range=s1.x_range, y_range=s1.y_range)\n",
    "s3.image(image=[Rn],x=[0],y=[0],dw=[cols],dh=[rows],color_mapper=map_LE)\n",
    "s3.axis.visible = None\n",
    "s4= figure(title=\"G\",plot_width=cols, plot_height=rows, x_range=s1.x_range, y_range=s1.y_range)\n",
    "s4.image(image=[G],x=[0],y=[0],dw=[cols],dh=[rows],color_mapper=map_LE)\n",
    "s4.axis.visible = None\n",
    "p = gridplot([[s1, s2,s3,s4]], toolbar_location='above')\n",
    "\n",
    "# Add a colormap legend\n",
    "y = np.linspace(low_flux,high_flux,len(colortable))\n",
    "dy = y[1]-y[0]\n",
    "ramp = figure(tools=\"\", y_range = [0, 1], x_range = [low_flux,high_flux], plot_width = 650, plot_height=100)\n",
    "ramp.toolbar_location=None\n",
    "ramp.yaxis.visible = None\n",
    "ramp.rect(x=y, y=0.5, color=colortable, width=dy, height = 1)\n",
    "\n",
    "show(p)\n",
    "show(ramp);"
   ]
  },
  {
   "cell_type": "code",
   "execution_count": null,
   "metadata": {
    "collapsed": true
   },
   "outputs": [],
   "source": []
  }
 ],
 "metadata": {
  "kernelspec": {
   "display_name": "Python 2",
   "language": "python",
   "name": "python2"
  },
  "language_info": {
   "codemirror_mode": {
    "name": "ipython",
    "version": 2
   },
   "file_extension": ".py",
   "mimetype": "text/x-python",
   "name": "python",
   "nbconvert_exporter": "python",
   "pygments_lexer": "ipython2",
<<<<<<< HEAD
   "version": "2.7.11"
=======
   "version": "2.7.6"
>>>>>>> d96f38c9
  }
 },
 "nbformat": 4,
 "nbformat_minor": 0
}<|MERGE_RESOLUTION|>--- conflicted
+++ resolved
@@ -25,7 +25,7 @@
   },
   {
    "cell_type": "code",
-   "execution_count": 1,
+   "execution_count": null,
    "metadata": {
     "collapsed": false
    },
@@ -67,27 +67,11 @@
   },
   {
    "cell_type": "code",
-<<<<<<< HEAD
-   "execution_count": 2,
-   "metadata": {
-    "collapsed": false
-   },
-   "outputs": [
-    {
-     "name": "stdout",
-     "output_type": "stream",
-     "text": [
-      "Error reading LST file ./Input/ExampleImage_Trad_pm_am.tif\n"
-     ]
-    }
-   ],
-=======
    "execution_count": null,
    "metadata": {
     "collapsed": false
    },
    "outputs": [],
->>>>>>> d96f38c9
    "source": [
     "# Get the data from the widgets\n",
     "setup.GetDataTSEBWidgets(True)\n",
@@ -182,25 +166,21 @@
  ],
  "metadata": {
   "kernelspec": {
-   "display_name": "Python 2",
+   "display_name": "Python 3",
    "language": "python",
-   "name": "python2"
+   "name": "python3"
   },
   "language_info": {
    "codemirror_mode": {
     "name": "ipython",
-    "version": 2
+    "version": 3
    },
    "file_extension": ".py",
    "mimetype": "text/x-python",
    "name": "python",
    "nbconvert_exporter": "python",
-   "pygments_lexer": "ipython2",
-<<<<<<< HEAD
-   "version": "2.7.11"
-=======
-   "version": "2.7.6"
->>>>>>> d96f38c9
+   "pygments_lexer": "ipython3",
+   "version": "3.4.4"
   }
  },
  "nbformat": 4,
